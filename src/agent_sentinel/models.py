--- conflicted
+++ resolved
@@ -173,15 +173,6 @@
 
     @property
     def line_start(self) -> int | None:
-<<<<<<< HEAD
-        if self.line_number is not None:
-            try:
-                return int(self.line_number.split('-')[0])
-            except ValueError:
-                return None
-        return None
-
-=======
         if not isinstance(self.line_number, str):
             return None
 
@@ -189,8 +180,7 @@
             return int(self.line_number.split('-')[0])
         except ValueError:
             return None
-    
->>>>>>> 16d1ee72
+
     @property
     def line_end(self) -> int | None:
         start = self.line_start
